--- conflicted
+++ resolved
@@ -16,12 +16,8 @@
 from __future__ import division
 from __future__ import print_function
 
+import os
 import unittest
-<<<<<<< HEAD
-=======
-import six
-import os
->>>>>>> c3f158a8
 
 from fire import inspectutils
 from fire import test_components as tc
