# Copyright (C) 2018 Google Inc.
#
# Licensed under the Apache License, Version 2.0 (the "License");
# you may not use this file except in compliance with the License.
# You may obtain a copy of the License at
#
# http://www.apache.org/licenses/LICENSE-2.0
#
# Unless required by applicable law or agreed to in writing, software
# distributed under the License is distributed on an "AS IS" BASIS,
# WITHOUT WARRANTIES OR CONDITIONS OF ANY KIND, either express or implied.
# See the License for the specific language governing permissions and
# limitations under the License.

"""Provides tab completion functionality for CLIs built with Fire."""

from __future__ import absolute_import
from __future__ import division
from __future__ import print_function

import collections
import copy
import inspect

from fire import inspectutils
import six


def Script(name, component, default_options=None, shell='bash'):
  if shell == 'fish':
    return _FishScript(name, _Commands(component), default_options)
  return _BashScript(name, _Commands(component), default_options)


def _BashScript(name, commands, default_options=None):
  """Returns a Bash script registering a completion function for the commands.

  Args:
    name: The first token in the commands, also the name of the command.
    commands: A list of all possible commands that tab completion can complete
        to. Each command is a list or tuple of the string tokens that make up
        that command.
    default_options: A dict of options that can be used with any command. Use
        this if there are flags that can always be appended to a command.
  Returns:
    A string which is the Bash script. Source the bash script to enable tab
    completion in Bash.
  """
  default_options = default_options or set()
  global_options, options_map, subcommands_map = _GetMaps(
      name, commands, default_options
  )

  bash_completion_template = """# bash completion support for {name}
# DO NOT EDIT.
# This script is autogenerated by fire/completion.py.

_complete-{identifier}()
{{
  local cur prev opts lastcommand
  COMPREPLY=()
  prev="${{COMP_WORDS[COMP_CWORD-1]}}"
  cur="${{COMP_WORDS[COMP_CWORD]}}"
  lastcommand=$(get_lastcommand)

  opts="{default_options}"
  GLOBAL_OPTIONS="{global_options}"

{checks}

  COMPREPLY=( $(compgen -W "${{opts}}" -- ${{cur}}) )
  return 0
}}

get_lastcommand()
{{
  local lastcommand i

  lastcommand=
  for ((i=0; i < ${{#COMP_WORDS[@]}}; ++i)); do
    if [[ ${{COMP_WORDS[i]}} != -* ]] && [[ -n ${{COMP_WORDS[i]}} ]] && [[
      ${{COMP_WORDS[i]}} != $cur ]]; then
      lastcommand=${{COMP_WORDS[i]}}
    fi
  done

  echo $lastcommand
}}

filter_options()
{{
  local opts
  opts=""
  for opt in "$@"
  do
    if ! option_already_entered $opt; then
      opts="$opts $opt"
    fi
  done

  echo $opts
}}

option_already_entered()
{{
  local opt
  for opt in ${{COMP_WORDS[@]:0:COMP_CWORD}}
  do
    if [ $1 == $opt ]; then
      return 0
    fi
  done
  return 1
}}

is_prev_global()
{{
  local opt
  for opt in $GLOBAL_OPTIONS
  do
    if [ $opt == $prev ]; then
      return 0
    fi
  done
  return 1
}}

complete -F _complete-{identifier} {command}
"""

  check_wrapper = """
  case "${{lastcommand}}" in
  {lastcommand_checks}
  esac"""

  lastcommand_check_template = """
    {command})
      {opts_assignment}
      opts=$(filter_options $opts)
    ;;"""

  opts_assignment_subcommand_template = """
      if is_prev_global; then
        opts="${{GLOBAL_OPTIONS}}"
      else
        opts="{options} ${{GLOBAL_OPTIONS}}"
      fi"""

  opts_assignment_main_command_template = """
      opts="{options} ${{GLOBAL_OPTIONS}}" """

  def _GetOptsAssignmentTemplate(command):
    if command == name:
      return opts_assignment_main_command_template
    else:
      return opts_assignment_subcommand_template

  lines = []
  for command in set(subcommands_map.keys()).union(set(options_map.keys())):
    opts_assignment = _GetOptsAssignmentTemplate(command).format(
        options=' '.join(
            sorted(options_map[command].union(subcommands_map[command]))
        ),
    )
    lines.append(
        lastcommand_check_template.format(
            command=command,
            opts_assignment=opts_assignment)
    )
  lastcommand_checks = '\n'.join(lines)

  checks = check_wrapper.format(
      lastcommand_checks=lastcommand_checks,
  )

  return (
      bash_completion_template.format(
          name=name,
          command=name,
          checks=checks,
          default_options=' '.join(default_options),
          identifier=name.replace('/', '').replace('.', '').replace(',', ''),
          global_options=' '.join(global_options),
      )
  )


def _FishScript(name, commands, default_options=None):
  """Returns a Fish script registering a completion function for the commands.

  Args:
    name: The first token in the commands, also the name of the command.
    commands: A list of all possible commands that tab completion can complete
        to. Each command is a list or tuple of the string tokens that make up
        that command.
    default_options: A dict of options that can be used with any command. Use
        this if there are flags that can always be appended to a command.
  Returns:
    A string which is the Fish script. Source the fish script to enable tab
    completion in Fish.
  """
  default_options = default_options or set()
  global_options, options_map, subcommands_map = _GetMaps(
      name, commands, default_options
  )

  fish_source = """function __fish_using_command
    set cmd (commandline -opc)
    for i in (seq (count $cmd) 1)
        switch $cmd[$i]
        case "-*"
        case "*"
            if [ $cmd[$i] = $argv[1] ]
                return 0
            else
                return 1
            end
        end
    end
    return 1
end

function __option_entered_check
    set cmd (commandline -opc)
    for i in (seq (count $cmd))
        switch $cmd[$i]
        case "-*"
            if [ $cmd[$i] = $argv[1] ]
                return 1
            end
        end
    end
    return 0
end

function __is_prev_global
    set cmd (commandline -opc)
    set global_options {global_options}
    set prev (count $cmd)

    for opt in $global_options
        if [ "--$opt" = $cmd[$prev] ]
            echo $prev
            return 0
        end
    end
    return 1
end

"""

  subcommand_template = ("complete -c {name} -n '__fish_using_command "
                         "{command}' -f -a {subcommand}\n")
  flag_template = ("complete -c {name} -n "
                   "'__fish_using_command {command};{prev_global_check} and "
                   "__option_entered_check --{option}' -l {option}\n")

  prev_global_check = ' and __is_prev_global;'
  for command in set(subcommands_map.keys()).union(set(options_map.keys())):
    for subcommand in subcommands_map[command]:
      fish_source += subcommand_template.format(
          name=name,
          command=command,
          subcommand=subcommand,
      )

    for option in options_map[command].union(global_options):
      check_needed = command != name
      fish_source += flag_template.format(
          name=name,
          command=command,
          prev_global_check=prev_global_check if check_needed else '',
          option=option.lstrip('--'),
      )

  return fish_source.format(
      global_options=' '.join(
          '"{option}"'.format(option=option)
          for option in global_options
      )
  )


def MemberVisible(component, name, member, class_attrs=None, verbose=False):
  """Returns whether a member should be included in auto-completion or help.

  Determines whether a member of an object with the specified name should be
  included in auto-completion or help text(both usage and detailed help).

  If the member name starts with '__', it will always be excluded. If it
  starts with only one '_', it will be included for all non-string types. If
  verbose is True, the members, including the private members, are included.

  When not in verbose mode, some modules and functions are excluded as well.

  Args:
    component: The component containing the member.
    name: The name of the member.
    member: The member itself.
    class_attrs: (optional) If component is a class, provide this as:
      inspectutils.GetClassAttrsDict(component). If not provided, it will be
      computed.
    verbose: Whether to include private members.
  Returns
    A boolean value indicating whether the member should be included.
  """
  if isinstance(name, six.string_types) and name.startswith('__'):
    return False
  if verbose:
    return True
<<<<<<< HEAD
  if (member is absolute_import\
             or member is division\
             or member is print_function):
=======
  if (member is absolute_import
      or member is division
      or member is print_function):
>>>>>>> c3789064
    return False
  if isinstance(member, type(absolute_import)) and six.PY34:
    return False
  if inspect.ismodule(member) and member is six:
    # TODO(dbieber): Determine more generally which modules to hide.
    return False
  if inspect.isclass(component):
    # If class_attrs has not been provided, compute it.
    if class_attrs is None:
      class_attrs = inspectutils.GetClassAttrsDict(class_attrs) or {}
    class_attr = class_attrs.get(name)
    if class_attr:
      # Methods and properties should only be accessible on instantiated
      # objects, not on uninstantiated classes.
      if class_attr.kind in ('method', 'property'):
        return False
      # Backward compatibility notes: Before Python 3.8, namedtuple attributes
      # were properties. In Python 3.8, they have type tuplegetter.
      tuplegetter = getattr(collections, '_tuplegetter', type(None))
      if isinstance(class_attr.object, tuplegetter):
        return False
  if (six.PY2 and inspect.isfunction(component)
      and name in ('func_closure', 'func_code', 'func_defaults',
                   'func_dict', 'func_doc', 'func_globals', 'func_name')):
    return False
  if (six.PY2 and inspect.ismethod(component)
      and name in ('im_class', 'im_func', 'im_self')):
    return False
  if isinstance(name, six.string_types):
    return not name.startswith('_')
  return True  # Default to including the member


def VisibleMembers(component, class_attrs=None, verbose=False):
  """Returns a list of the members of the given component.

  If verbose is True, then members starting with _ (normally ignored) are
  included.

  Args:
    component: The component whose members to list.
    class_attrs: (optional) If component is a class, you may provide this as:
      inspectutils.GetClassAttrsDict(component). If not provided, it will be
      computed. If provided, this determines how class members will be treated
      for visibility. In particular, methods are generally hidden for
      non-instantiated classes, but if you wish them to be shown (e.g. for
      completion scripts) then pass in a different class_attr for them.
    verbose: Whether to include private members.
  Returns:
    A list of tuples (member_name, member) of all members of the component.
  """
  if isinstance(component, dict):
    members = component.items()
  else:
    members = inspect.getmembers(component)

  # If class_attrs has not been provided, compute it.
  if class_attrs is None:
    class_attrs = inspectutils.GetClassAttrsDict(component)
  return [
      (member_name, member) for member_name, member in members
      if MemberVisible(component, member_name, member, class_attrs=class_attrs,
                       verbose=verbose)
  ]


def _CompletionsFromArgs(fn_args):
  """Takes a list of fn args and returns a list of the fn's completion strings.

  Args:
    fn_args: A list of the args accepted by a function.
  Returns:
    A list of possible completion strings for that function.
  """
  completions = []
  for arg in fn_args:
    arg = arg.replace('_', '-')
    completions.append('--{arg}'.format(arg=arg))
  return completions


def Completions(component, verbose=False):
  """Gives possible Fire command completions for the component.

  A completion is a string that can be appended to a command to continue that
  command. These are used for TAB-completions in Bash for Fire CLIs.

  Args:
    component: The component whose completions to list.
    verbose: Whether to include all completions, even private members.
  Returns:
    A list of completions for a command that would so far return the component.
  """
  if inspect.isroutine(component) or inspect.isclass(component):
    spec = inspectutils.GetFullArgSpec(component)
    return _CompletionsFromArgs(spec.args + spec.kwonlyargs)

  if isinstance(component, (tuple, list)):
    return [str(index) for index in range(len(component))]

  if inspect.isgenerator(component):
    # TODO(dbieber): There are currently no commands available for generators.
    return []

  return [
      _FormatForCommand(member_name)
      for member_name, _ in VisibleMembers(component, verbose=verbose)
  ]


def _FormatForCommand(token):
  """Replaces underscores with hyphens, unless the token starts with a token.

  This is because we typically prefer hyphens to underscores at the command
  line, but we reserve hyphens at the start of a token for flags. This becomes
  relevant when --verbose is activated, so that things like __str__ don't get
  transformed into --str--, which would get confused for a flag.

  Args:
    token: The token to transform.
  Returns:
    The transformed token.
  """
  if not isinstance(token, six.string_types):
    token = str(token)

  if token.startswith('_'):
    return token

  return token.replace('_', '-')


def _Commands(component, depth=3):
  """Yields tuples representing commands.

  To use the command from Python, insert '.' between each element of the tuple.
  To use the command from the command line, insert ' ' between each element of
  the tuple.

  Args:
    component: The component considered to be the root of the yielded commands.
    depth: The maximum depth with which to traverse the member DAG for commands.
  Yields:
    Tuples, each tuple representing one possible command for this CLI.
    Only traverses the member DAG up to a depth of depth.
  """
  if inspect.isroutine(component) or inspect.isclass(component):
    for completion in Completions(component, verbose=False):
      yield (completion,)
  if inspect.isroutine(component):
    return  # Don't descend into routines.

  if depth < 1:
    return

  # By setting class_attrs={} we don't hide methods in completion.
  for member_name, member in VisibleMembers(component, class_attrs={},
                                            verbose=False):
    # TODO(dbieber): Also skip components we've already seen.
    member_name = _FormatForCommand(member_name)

    yield (member_name,)

    for command in _Commands(member, depth - 1):
      yield (member_name,) + command


def _IsOption(arg):
  return arg.startswith('-')


def _GetMaps(name, commands, default_options):
  """Returns sets of subcommands and options for each command.

  Args:
    name: The first token in the commands, also the name of the command.
    commands: A list of all possible commands that tab completion can complete
        to. Each command is a list or tuple of the string tokens that make up
        that command.
    default_options: A dict of options that can be used with any command. Use
        this if there are flags that can always be appended to a command.
  Returns:
    global_options: A set of all options of the first token of the command.
    subcommands_map: A dict storing set of subcommands for each
        command/subcommand.
    options_map: A dict storing set of options for each subcommand.
  """
  global_options = copy.copy(default_options)
  options_map = collections.defaultdict(lambda: copy.copy(default_options))
  subcommands_map = collections.defaultdict(set)

  for command in commands:
    if len(command) == 1:
      if _IsOption(command[0]):
        global_options.add(command[0])
      else:
        subcommands_map[name].add(command[0])

    elif command:
      subcommand = command[-2]
      arg = _FormatForCommand(command[-1])

      if _IsOption(arg):
        args_map = options_map
      else:
        args_map = subcommands_map

      args_map[subcommand].add(arg)
      args_map[subcommand.replace('_', '-')].add(arg)

  return global_options, options_map, subcommands_map<|MERGE_RESOLUTION|>--- conflicted
+++ resolved
@@ -308,15 +308,9 @@
     return False
   if verbose:
     return True
-<<<<<<< HEAD
-  if (member is absolute_import\
-             or member is division\
-             or member is print_function):
-=======
   if (member is absolute_import
       or member is division
       or member is print_function):
->>>>>>> c3789064
     return False
   if isinstance(member, type(absolute_import)) and six.PY34:
     return False
